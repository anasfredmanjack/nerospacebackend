--- conflicted
+++ resolved
@@ -1,4 +1,4 @@
-<<<<<<< HEAD
+// server.js
 require("dotenv").config()
 const express = require("express")
 const cors = require("cors")
@@ -12,26 +12,8 @@
 const Notifications = require("./models/notifications")
 const { welcomeEmail } = require("./utils/newusermailtemplate")
 
-// Import the updated StorachaClient
+// Import the StorachaClient
 const StorachaClient = require("./utils/storacha-client")
-=======
-// server.js
-require("dotenv").config();
-const express = require("express");
-const cors = require("cors");
-const mongoose = require("mongoose");
-const nodemailer = require("nodemailer");
-const multer = require("multer");
-const fs = require("fs");
-const path = require("path");
-const Course = require("./models/course");
-const Userprofiles = require("./models/userprofiles");
-const Notifications = require("./models/notifications");
-const { welcomeEmail } = require("./utils/newusermailtemplate");
-
-// Import the StorachaClient
-const StorachaClient = require("./utils/storacha-client");
->>>>>>> 27238f75
 // Fallback to Web3Storage if Storacha fails
 const { Web3Storage } = require("web3.storage");
 
@@ -39,31 +21,9 @@
 const PORT = process.env.PORT || 5000;
 
 // CORS + JSON body parsing with improved mobile support
-<<<<<<< HEAD
-app.use(
-  cors({
-    origin: "*",
-    methods: ["GET", "POST", "PUT", "DELETE", "OPTIONS"],
-    allowedHeaders: [
-      "Content-Type",
-      "Authorization",
-      "X-Requested-With",
-      "Accept",
-      "Origin",
-      "X-Device-Type",
-      "X-Client-Version",
-    ],
-    credentials: true,
-    maxAge: 86400, // 24 hours CORS preflight cache
-  }),
-)
+app.use(cors());
 app.use(express.json({ limit: "50mb" })) // Increased limit for mobile uploads
 app.use(express.urlencoded({ extended: true, limit: "50mb" }))
-=======
-app.use(cors());
-app.use(express.json({ limit: "50mb" })); // Increased limit for mobile uploads
-app.use(express.urlencoded({ extended: true, limit: "50mb" }));
->>>>>>> 27238f75
 
 // Setup Nodemailer
 const transporter = nodemailer.createTransport({
@@ -72,30 +32,24 @@
     user: process.env.EMAIL_FROM,
     pass: process.env.EMAIL_PASSWORD,
   },
-});
-
-<<<<<<< HEAD
-=======
+})
+
 // Configure multer for file uploads
 const storage = multer.diskStorage({
   destination: (req, file, cb) => {
-    const uploadDir = path.join(__dirname, "uploads");
+    const uploadDir = path.join(__dirname, "uploads")
     // Create directory if it doesn't exist
     if (!fs.existsSync(uploadDir)) {
-      fs.mkdirSync(uploadDir, { recursive: true });
-    }
-    cb(null, uploadDir);
+      fs.mkdirSync(uploadDir, { recursive: true })
+    }
+    cb(null, uploadDir)
   },
   filename: (req, file, cb) => {
-    const uniqueSuffix = Date.now() + "-" + Math.round(Math.random() * 1e9);
-    cb(
-      null,
-      file.fieldname + "-" + uniqueSuffix + path.extname(file.originalname)
-    );
+    const uniqueSuffix = Date.now() + "-" + Math.round(Math.random() * 1e9)
+    cb(null, file.fieldname + "-" + uniqueSuffix + path.extname(file.originalname))
   },
-});
-
->>>>>>> 27238f75
+})
+
 // Multer for in-memory file parsing with better mobile support
 const upload = multer({
   storage: multer.memoryStorage(),
@@ -131,171 +85,47 @@
   },
 });
 
-<<<<<<< HEAD
-// Initialize Storacha client with proper error handling
-let storacha = null
-let web3storage = null
-
-async function initializeStorageClients() {
-  try {
-    if (process.env.STORACHA_TOKEN) {
-      storacha = new StorachaClient({ apiKey: process.env.STORACHA_TOKEN })
-      await storacha.initialize()
-      console.log("Storacha client initialized successfully")
-    } else {
-      console.warn("STORACHA_TOKEN not found in environment variables")
-    }
-  } catch (error) {
-    console.error("Failed to initialize Storacha client:", error)
-    storacha = null
-  }
-=======
 // Initialize Storacha client
-const storacha = new StorachaClient({ apiKey: process.env.STORACHA_TOKEN });
+const storacha = new StorachaClient({ apiKey: process.env.STORACHA_TOKEN })
 
 // Initialize Web3Storage client as fallback
-const web3storage = process.env.WEB3STORAGE_TOKEN
-  ? new Web3Storage({ token: process.env.WEB3STORAGE_TOKEN })
-  : null;
->>>>>>> 27238f75
-
-  // Initialize Web3Storage as fallback
-  try {
-<<<<<<< HEAD
-    if (process.env.WEB3STORAGE_TOKEN) {
-      web3storage = new Web3Storage({ token: process.env.WEB3STORAGE_TOKEN })
-      console.log("Web3Storage client initialized as fallback")
-    } else {
-      console.warn("WEB3STORAGE_TOKEN not found in environment variables")
-    }
-  } catch (error) {
-    console.error("Failed to initialize Web3Storage client:", error)
-    web3storage = null
-  }
-}
-
-// Initialize storage clients on startup
-initializeStorageClients()
-
-// Enhanced helper function to upload file to storage with better error handling
+const web3storage = process.env.WEB3STORAGE_TOKEN ? new Web3Storage({ token: process.env.WEB3STORAGE_TOKEN }) : null
+
+// Helper function to upload file to storage
 async function uploadFileToStorage(fileBuffer, fileName, mimeType) {
-  console.log(`Attempting to upload file: ${fileName} (${mimeType}, ${fileBuffer.length} bytes)`)
-
-  if (!fileBuffer || fileBuffer.length === 0) {
-    throw new Error("File buffer is empty")
-  }
-
-  // Try Storacha first
-  if (storacha) {
-    try {
-      console.log("Uploading to Storacha...")
-      const uploadResponse = await storacha.upload({
-        data: fileBuffer,
-        filename: fileName,
-        contentType: mimeType,
-      })
-
-      console.log("Storacha upload successful:", uploadResponse)
-
-      // Save upload info to database for tracking
-      await saveUploadInfo({
-        cid: uploadResponse.cid,
-        filename: fileName,
-        size: uploadResponse.size,
-        type: mimeType,
-        provider: "storacha",
-        url: uploadResponse.url,
-      })
-
-      return {
-        cid: uploadResponse.cid,
-        name: fileName,
-        url: uploadResponse.url,
-        provider: "storacha",
-      }
-    } catch (storageError) {
-      console.error("Storacha upload failed:", storageError)
-      // Continue to fallback
-    }
-  }
-
-  // Fallback to Web3Storage
-  if (web3storage) {
-    try {
-      console.log("Falling back to Web3Storage...")
-      const file = new File([fileBuffer], fileName, { type: mimeType })
-      const cid = await web3storage.put([file], { wrapWithDirectory: false })
-
-      const result = {
-        cid: cid,
-        name: fileName,
-        url: `https://${cid}.ipfs.w3s.link/${encodeURIComponent(fileName)}`,
-        provider: "web3storage",
-      }
-
-      console.log("Web3Storage upload successful:", result)
-
-      // Save upload info to database for tracking
-      await saveUploadInfo({
-        cid: result.cid,
-        filename: fileName,
-        size: fileBuffer.length,
-        type: mimeType,
-        provider: "web3storage",
-        url: result.url,
-      })
-
-      return result
-    } catch (web3Error) {
-      console.error("Web3Storage upload failed:", web3Error)
-=======
+  try {
     // Try uploading with Storacha first
     const uploadResponse = await storacha.upload({
       data: fileBuffer,
       filename: fileName,
       contentType: mimeType,
-    });
+    })
 
     return {
       cid: uploadResponse.cid,
       name: fileName,
       url: uploadResponse.url,
-    };
+    }
   } catch (storageError) {
-    console.error("Storacha upload failed", storageError);
+    console.error("Storacha upload failed", storageError)
 
     // Fallback to Web3Storage if available
     if (web3storage) {
       try {
-        const file = new File([fileBuffer], fileName, { type: mimeType });
-        const cid = await web3storage.put([file], { wrapWithDirectory: false });
+        const file = new File([fileBuffer], fileName, { type: mimeType })
+        const cid = await web3storage.put([file], { wrapWithDirectory: false })
         return {
           cid: cid,
           name: fileName,
           url: `https://${cid}.ipfs.w3s.link/${fileName}`,
-        };
+        }
       } catch (web3Error) {
-        console.error("Web3Storage upload failed", web3Error);
-        throw new Error("Failed to upload file to storage");
+        console.error("Web3Storage upload failed", web3Error)
+        throw new Error("Failed to upload file to storage")
       }
     } else {
-      throw new Error("No storage provider available");
->>>>>>> 27238f75
-    }
-  }
-
-  throw new Error("All storage providers failed. Please check your configuration.")
-}
-
-// Helper function to save upload information for tracking
-async function saveUploadInfo(uploadData) {
-  try {
-    // You can create a separate collection for tracking uploads if needed
-    console.log("Upload info saved:", uploadData)
-    // Example: await UploadTracking.create(uploadData)
-  } catch (error) {
-    console.error("Failed to save upload info:", error)
-    // Don't throw error as this is just for tracking
+      throw new Error("No storage provider available")
+    }
   }
 }
 
@@ -368,12 +198,7 @@
 // Create Course
 app.post("/courses", upload.single("thumbnail"), async (req, res) => {
   try {
-<<<<<<< HEAD
     const data = req.body
-    console.log("Creating course with data:", { ...data, thumbnail: req.file ? "FILE_PROVIDED" : "NO_FILE" })
-=======
-    const data = req.body;
->>>>>>> 27238f75
 
     // Minimal validation for course creation
     if (!data.title) {
@@ -397,20 +222,8 @@
     // Handle thumbnail upload
     if (req.file) {
       try {
-<<<<<<< HEAD
-        console.log("Uploading thumbnail...")
         const fileData = await uploadFileToStorage(req.file.buffer, req.file.originalname, req.file.mimetype)
         data.thumbnail = fileData.url
-        data.thumbnailCid = fileData.cid
-        console.log("Thumbnail uploaded successfully:", fileData.url)
-=======
-        const fileData = await uploadFileToStorage(
-          req.file.buffer,
-          req.file.originalname,
-          req.file.mimetype
-        );
-        data.thumbnail = fileData.url;
->>>>>>> 27238f75
       } catch (uploadError) {
         console.error("Error uploading thumbnail:", uploadError);
         // Continue without thumbnail if upload fails
@@ -427,12 +240,7 @@
     data.updatedAt = new Date();
 
     // Create the course
-<<<<<<< HEAD
     const course = await Course.create(data)
-    console.log("Course created successfully:", course._id)
-=======
-    const course = await Course.create(data);
->>>>>>> 27238f75
 
     res.json({ status: "ok", course });
   } catch (e) {
@@ -444,10 +252,8 @@
 // Save Draft - Updates an existing course or creates a new one if it doesn't exist
 app.post("/courses/draft", upload.single("thumbnail"), async (req, res) => {
   try {
-    const data = req.body;
-    let course;
-
-    console.log("Saving draft with data:", { ...data, thumbnail: req.file ? "FILE_PROVIDED" : "NO_FILE" })
+    const data = req.body
+    let course
 
     // Check if we have a course ID
     if (data._id) {
@@ -468,29 +274,12 @@
         // Handle thumbnail upload
         if (req.file) {
           try {
-<<<<<<< HEAD
-            console.log("Uploading new thumbnail for existing course...")
             const fileData = await uploadFileToStorage(req.file.buffer, req.file.originalname, req.file.mimetype)
             data.thumbnail = fileData.url
-            data.thumbnailCid = fileData.cid
-            console.log("New thumbnail uploaded successfully:", fileData.url)
-=======
-            const fileData = await uploadFileToStorage(
-              req.file.buffer,
-              req.file.originalname,
-              req.file.mimetype
-            );
-            data.thumbnail = fileData.url;
->>>>>>> 27238f75
           } catch (uploadError) {
             console.error("Error uploading thumbnail:", uploadError);
             // Keep existing thumbnail
-<<<<<<< HEAD
             data.thumbnail = existingCourse.thumbnail
-            data.thumbnailCid = existingCourse.thumbnailCid
-=======
-            data.thumbnail = existingCourse.thumbnail;
->>>>>>> 27238f75
           }
         }
 
@@ -501,24 +290,13 @@
         data.updatedAt = new Date();
 
         // Update the course
-<<<<<<< HEAD
         course = await Course.findByIdAndUpdate(data._id, { $set: data }, { new: true })
-        console.log("Draft updated successfully:", course._id)
-
-        res.json({ status: "ok", course, message: "Draft updated successfully" })
-=======
-        course = await Course.findByIdAndUpdate(
-          data._id,
-          { $set: data },
-          { new: true }
-        );
 
         res.json({
           status: "ok",
           course,
           message: "Draft updated successfully",
         });
->>>>>>> 27238f75
       } else {
         // Course ID provided but not found, create new course
         // Remove the invalid _id
@@ -561,20 +339,8 @@
   // Handle thumbnail upload
   if (req.file) {
     try {
-<<<<<<< HEAD
-      console.log("Uploading thumbnail for new draft...")
       const fileData = await uploadFileToStorage(req.file.buffer, req.file.originalname, req.file.mimetype)
       data.thumbnail = fileData.url
-      data.thumbnailCid = fileData.cid
-      console.log("Thumbnail uploaded successfully:", fileData.url)
-=======
-      const fileData = await uploadFileToStorage(
-        req.file.buffer,
-        req.file.originalname,
-        req.file.mimetype
-      );
-      data.thumbnail = fileData.url;
->>>>>>> 27238f75
     } catch (uploadError) {
       console.error("Error uploading thumbnail:", uploadError);
       // Continue without thumbnail
@@ -591,12 +357,7 @@
   data.updatedAt = new Date();
 
   // Create the course
-<<<<<<< HEAD
   const course = await Course.create(data)
-  console.log("New draft created successfully:", course._id)
-=======
-  const course = await Course.create(data);
->>>>>>> 27238f75
 
   res.json({ status: "ok", course, message: "New draft created successfully" });
 }
@@ -929,10 +690,8 @@
 // Update Course
 app.put("/courses/:courseId", upload.single("thumbnail"), async (req, res) => {
   try {
-    const { courseId } = req.params;
-    const updateData = req.body;
-
-    console.log(`Updating course: ${courseId}`)
+    const { courseId } = req.params
+    const updateData = req.body
 
     // Find the course first to verify it exists
     const existingCourse = await Course.findById(courseId);
@@ -957,20 +716,8 @@
     // Handle thumbnail upload
     if (req.file) {
       try {
-<<<<<<< HEAD
-        console.log("Uploading new thumbnail...")
         const fileData = await uploadFileToStorage(req.file.buffer, req.file.originalname, req.file.mimetype)
         updateData.thumbnail = fileData.url
-        updateData.thumbnailCid = fileData.cid
-        console.log("Thumbnail updated successfully:", fileData.url)
-=======
-        const fileData = await uploadFileToStorage(
-          req.file.buffer,
-          req.file.originalname,
-          req.file.mimetype
-        );
-        updateData.thumbnail = fileData.url;
->>>>>>> 27238f75
       } catch (uploadError) {
         console.error("Error uploading thumbnail:", uploadError);
         // Keep existing thumbnail if upload fails
@@ -980,19 +727,9 @@
     // Add updated timestamp
     updateData.updatedAt = new Date();
 
-    const course = await Course.findByIdAndUpdate(
-      courseId,
-      { $set: updateData },
-      { new: true }
-    );
-
-<<<<<<< HEAD
-    console.log("Course updated successfully:", courseId)
-
-    res.json({ status: "ok", course })
-=======
+    const course = await Course.findByIdAndUpdate(courseId, { $set: updateData }, { new: true })
+
     res.json({ status: "ok", course });
->>>>>>> 27238f75
   } catch (e) {
     console.error("Error updating course:", e);
     res.status(500).json({ error: "Server error", message: e.message });
@@ -1010,13 +747,9 @@
       return res.status(404).json({ error: "Course not found" });
     }
 
-<<<<<<< HEAD
     console.log("Course deleted successfully:", courseId)
 
-    res.json({ status: "ok", message: "Course deleted successfully" })
-=======
     res.json({ status: "ok", message: "Course deleted successfully" });
->>>>>>> 27238f75
   } catch (e) {
     console.error("Error deleting course:", e);
     res.status(500).json({ error: "Server error", message: e.message });
@@ -1057,16 +790,10 @@
         $push: { modules: newModule },
         $set: { updatedAt: new Date() },
       },
-      { new: true }
-    );
-
-<<<<<<< HEAD
-    console.log("Module added successfully:", newModule._id)
-
-    res.json({ status: "ok", modules: course.modules })
-=======
+      { new: true },
+    )
+
     res.json({ status: "ok", modules: course.modules });
->>>>>>> 27238f75
   } catch (e) {
     console.error("Error adding module:", e);
     res.status(500).json({ error: "Server error", message: e.message });
@@ -1108,19 +835,9 @@
       updateData[`modules.${moduleIndex}.order`] = order;
     }
 
-    const updatedCourse = await Course.findByIdAndUpdate(
-      courseId,
-      { $set: updateData },
-      { new: true }
-    );
-
-<<<<<<< HEAD
-    console.log("Module updated successfully:", moduleId)
-
-    res.json({ status: "ok", modules: updatedCourse.modules })
-=======
+    const updatedCourse = await Course.findByIdAndUpdate(courseId, { $set: updateData }, { new: true })
+
     res.json({ status: "ok", modules: updatedCourse.modules });
->>>>>>> 27238f75
   } catch (e) {
     console.error("Error updating module:", e);
     res.status(500).json({ error: "Server error", message: e.message });
@@ -1145,55 +862,255 @@
         $pull: { modules: { _id: moduleId } },
         $set: { updatedAt: new Date() },
       },
-      { new: true }
-    );
-
-<<<<<<< HEAD
-    console.log("Module deleted successfully:", moduleId)
-
-    res.json({ status: "ok", modules: updatedCourse.modules })
-=======
+      { new: true },
+    )
+
     res.json({ status: "ok", modules: updatedCourse.modules });
->>>>>>> 27238f75
   } catch (e) {
     console.error("Error deleting module:", e);
     res.status(500).json({ error: "Server error", message: e.message });
   }
-});
-
-<<<<<<< HEAD
-=======
+})
+
 // Add Lesson with type-specific handling
-app.post(
-  "/courses/:courseId/modules/:moduleId/lessons",
-  upload.single("video"),
+app.post("/courses/:courseId/modules/:moduleId/lessons", upload.single("video"), async (req, res) => {
+  const { courseId, moduleId } = req.params
+  const { title, content, type = "video", duration, isPreview = false, questions } = req.body
+
+  // Set appropriate timeout for mobile uploads
+  req.setTimeout(300000) // 5 minutes timeout for large uploads
+
+  if (!title) {
+    return res.status(400).json({ error: "Lesson title required" })
+  }
+
+  // Validate based on lesson type
+  if (type === "video" && !req.file) {
+    return res.status(400).json({ error: "Video file required for video lessons" })
+  }
+
+  try {
+    // Find the course and module first
+    const course = await Course.findById(courseId)
+    if (!course) {
+      return res.status(404).json({ error: "Course not found" })
+    }
+
+    const moduleIndex = course.modules.findIndex((m) => m._id.toString() === moduleId)
+    if (moduleIndex === -1) {
+      return res.status(404).json({ error: "Module not found" })
+    }
+
+    // Create lesson object with common fields
+    const lesson = {
+      _id: new mongoose.Types.ObjectId(),
+      title,
+      type,
+      isPreview: isPreview === "true" || isPreview === true,
+      order: course.modules[moduleIndex].lessons.length,
+      createdAt: new Date(),
+      updatedAt: new Date(),
+    }
+
+    // Add type-specific fields
+    if (type === "video") {
+      // Parse duration to seconds if provided as MM:SS
+      if (duration) {
+        if (typeof duration === "number") {
+          lesson.duration = duration
+        } else {
+          const parts = duration.split(":")
+          if (parts.length === 2) {
+            const minutes = Number.parseInt(parts[0], 10)
+            const seconds = Number.parseInt(parts[1], 10)
+            if (!isNaN(minutes) && !isNaN(seconds)) {
+              lesson.duration = minutes * 60 + seconds
+            } else {
+              lesson.duration = 0
+            }
+          } else {
+            lesson.duration = Number.parseInt(duration, 10) || 0
+          }
+        }
+      } else {
+        lesson.duration = 0
+      }
+
+      // Upload video if provided
+      if (req.file) {
+        try {
+          const fileData = await uploadFileToStorage(req.file.buffer, req.file.originalname, req.file.mimetype)
+          lesson.videoCid = fileData.cid
+          lesson.videoName = fileData.name
+          lesson.videoUrl = fileData.url
+        } catch (uploadError) {
+          console.error("Error uploading video:", uploadError)
+          return res.status(500).json({ error: "Failed to upload video", message: uploadError.message })
+        }
+      }
+    } else if (type === "text") {
+      // For text lessons, store the content
+      lesson.content = content || ""
+    } else if (type === "quiz") {
+      // For quiz lessons, parse and store questions
+      try {
+        lesson.questions = questions ? JSON.parse(questions) : []
+      } catch (e) {
+        console.error("Error parsing quiz questions:", e)
+        return res.status(400).json({ error: "Invalid quiz questions format" })
+      }
+    }
+
+    // Push lesson to the module
+    const modPath = `modules.${moduleIndex}.lessons`
+    const updated = await Course.findOneAndUpdate(
+      { _id: courseId },
+      {
+        $push: { [modPath]: lesson },
+        $set: { updatedAt: new Date() },
+      },
+      { new: true },
+    )
+
+    res.json({
+      status: "ok",
+      lesson,
+      modules: updated.modules,
+    })
+  } catch (e) {
+    console.error("Error adding lesson:", e)
+    res.status(500).json({ error: "Server error", message: e.message })
+  }
+})
+
+// Update Lesson with type-specific handling
+app.put("/courses/:courseId/modules/:moduleId/lessons/:lessonId", upload.single("video"), async (req, res) => {
+  const { courseId, moduleId, lessonId } = req.params
+  const { title, content, type, duration, isPreview, questions } = req.body
+
+  if (!title) {
+    return res.status(400).json({ error: "Lesson title required" })
+  }
+
+  try {
+    // Find the course and module first
+    const course = await Course.findById(courseId)
+    if (!course) {
+      return res.status(404).json({ error: "Course not found" })
+    }
+
+    const moduleIndex = course.modules.findIndex((m) => m._id.toString() === moduleId)
+    if (moduleIndex === -1) {
+      return res.status(404).json({ error: "Module not found" })
+    }
+
+    const lessonIndex = course.modules[moduleIndex].lessons.findIndex((l) => l._id.toString() === lessonId)
+    if (lessonIndex === -1) {
+      return res.status(404).json({ error: "Lesson not found" })
+    }
+
+    // Create update object with common fields
+    const updateData = {
+      [`modules.${moduleIndex}.lessons.${lessonIndex}.title`]: title,
+      [`modules.${moduleIndex}.lessons.${lessonIndex}.updatedAt`]: new Date(),
+      updatedAt: new Date(),
+    }
+
+    if (type !== undefined) {
+      updateData[`modules.${moduleIndex}.lessons.${lessonIndex}.type`] = type
+    }
+
+    if (isPreview !== undefined) {
+      updateData[`modules.${moduleIndex}.lessons.${lessonIndex}.isPreview`] = isPreview === "true" || isPreview === true
+    }
+
+    // Add type-specific fields
+    const currentType = type || course.modules[moduleIndex].lessons[lessonIndex].type
+
+    if (currentType === "video") {
+      // Parse duration to seconds if provided as MM:SS
+      if (duration) {
+        if (typeof duration === "number") {
+          updateData[`modules.${moduleIndex}.lessons.${lessonIndex}.duration`] = duration
+        } else {
+          const parts = duration.split(":")
+          if (parts.length === 2) {
+            const minutes = Number.parseInt(parts[0], 10)
+            const seconds = Number.parseInt(parts[1], 10)
+            if (!isNaN(minutes) && !isNaN(seconds)) {
+              updateData[`modules.${moduleIndex}.lessons.${lessonIndex}.duration`] = minutes * 60 + seconds
+            }
+          } else {
+            updateData[`modules.${moduleIndex}.lessons.${lessonIndex}.duration`] = Number.parseInt(duration, 10) || 0
+          }
+        }
+      }
+
+      // Upload new video if provided
+      if (req.file) {
+        try {
+          const fileData = await uploadFileToStorage(req.file.buffer, req.file.originalname, req.file.mimetype)
+          updateData[`modules.${moduleIndex}.lessons.${lessonIndex}.videoCid`] = fileData.cid
+          updateData[`modules.${moduleIndex}.lessons.${lessonIndex}.videoName`] = fileData.name
+          updateData[`modules.${moduleIndex}.lessons.${lessonIndex}.videoUrl`] = fileData.url
+        } catch (uploadError) {
+          console.error("Error uploading video:", uploadError)
+          return res.status(500).json({ error: "Failed to upload video", message: uploadError.message })
+        }
+      }
+
+      // Clear fields from other lesson types
+      updateData[`modules.${moduleIndex}.lessons.${lessonIndex}.content`] = ""
+      updateData[`modules.${moduleIndex}.lessons.${lessonIndex}.questions`] = []
+    } else if (currentType === "text") {
+      // For text lessons, update the content
+      updateData[`modules.${moduleIndex}.lessons.${lessonIndex}.content`] = content || ""
+
+      // Clear fields from other lesson types
+      updateData[`modules.${moduleIndex}.lessons.${lessonIndex}.videoCid`] = ""
+      updateData[`modules.${moduleIndex}.lessons.${lessonIndex}.videoName`] = ""
+      updateData[`modules.${moduleIndex}.lessons.${lessonIndex}.videoUrl`] = ""
+      updateData[`modules.${moduleIndex}.lessons.${lessonIndex}.duration`] = 0
+      updateData[`modules.${moduleIndex}.lessons.${lessonIndex}.questions`] = []
+    } else if (currentType === "quiz") {
+      // For quiz lessons, parse and update questions
+      try {
+        updateData[`modules.${moduleIndex}.lessons.${lessonIndex}.questions`] = questions ? JSON.parse(questions) : []
+      } catch (e) {
+        console.error("Error parsing quiz questions:", e)
+        return res.status(400).json({ error: "Invalid quiz questions format" })
+      }
+
+      // Clear fields from other lesson types
+      updateData[`modules.${moduleIndex}.lessons.${lessonIndex}.content`] = ""
+      updateData[`modules.${moduleIndex}.lessons.${lessonIndex}.videoCid`] = ""
+      updateData[`modules.${moduleIndex}.lessons.${lessonIndex}.videoName`] = ""
+      updateData[`modules.${moduleIndex}.lessons.${lessonIndex}.videoUrl`] = ""
+      updateData[`modules.${moduleIndex}.lessons.${lessonIndex}.duration`] = 0
+    }
+
+    // Update the lesson
+    const updated = await Course.findOneAndUpdate({ _id: courseId }, { $set: updateData }, { new: true })
+
+    res.json({
+      status: "ok",
+      lesson: updated.modules[moduleIndex].lessons[lessonIndex],
+      modules: updated.modules,
+    })
+  } catch (e) {
+    console.error("Error updating lesson:", e)
+    res.status(500).json({ error: "Server error", message: e.message })
+  }
+})
+
+// Delete Lesson
+app.delete(
+  "/courses/:courseId/modules/:moduleId/lessons/:lessonId",
   async (req, res) => {
-    const { courseId, moduleId } = req.params;
-    const {
-      title,
-      content,
-      type = "video",
-      duration,
-      isPreview = false,
-      questions,
-    } = req.body;
-
-    // Set appropriate timeout for mobile uploads
-    req.setTimeout(300000); // 5 minutes timeout for large uploads
-
-    if (!title) {
-      return res.status(400).json({ error: "Lesson title required" });
-    }
-
-    // Validate based on lesson type
-    if (type === "video" && !req.file) {
-      return res
-        .status(400)
-        .json({ error: "Video file required for video lessons" });
-    }
+    const { courseId, moduleId, lessonId } = req.params;
 
     try {
-      // Find the course and module first
+      // Find the course first
       const course = await Course.findById(courseId);
       if (!course) {
         return res.status(404).json({ error: "Course not found" });
@@ -1206,316 +1123,22 @@
         return res.status(404).json({ error: "Module not found" });
       }
 
-      // Create lesson object with common fields
-      const lesson = {
-        _id: new mongoose.Types.ObjectId(),
-        title,
-        type,
-        isPreview: isPreview === "true" || isPreview === true,
-        order: course.modules[moduleIndex].lessons.length,
-        createdAt: new Date(),
-        updatedAt: new Date(),
-      };
-
-      // Add type-specific fields
-      if (type === "video") {
-        // Parse duration to seconds if provided as MM:SS
-        if (duration) {
-          if (typeof duration === "number") {
-            lesson.duration = duration;
-          } else {
-            const parts = duration.split(":");
-            if (parts.length === 2) {
-              const minutes = Number.parseInt(parts[0], 10);
-              const seconds = Number.parseInt(parts[1], 10);
-              if (!isNaN(minutes) && !isNaN(seconds)) {
-                lesson.duration = minutes * 60 + seconds;
-              } else {
-                lesson.duration = 0;
-              }
-            } else {
-              lesson.duration = Number.parseInt(duration, 10) || 0;
-            }
-          }
-        } else {
-          lesson.duration = 0;
-        }
-
-        // Upload video if provided
-        if (req.file) {
-          try {
-            const fileData = await uploadFileToStorage(
-              req.file.buffer,
-              req.file.originalname,
-              req.file.mimetype
-            );
-            lesson.videoCid = fileData.cid;
-            lesson.videoName = fileData.name;
-            lesson.videoUrl = fileData.url;
-          } catch (uploadError) {
-            console.error("Error uploading video:", uploadError);
-            return res.status(500).json({
-              error: "Failed to upload video",
-              message: uploadError.message,
-            });
-          }
-        }
-      } else if (type === "text") {
-        // For text lessons, store the content
-        lesson.content = content || "";
-      } else if (type === "quiz") {
-        // For quiz lessons, parse and store questions
-        try {
-          lesson.questions = questions ? JSON.parse(questions) : [];
-        } catch (e) {
-          console.error("Error parsing quiz questions:", e);
-          return res
-            .status(400)
-            .json({ error: "Invalid quiz questions format" });
-        }
-      }
-
-      // Push lesson to the module
-      const modPath = `modules.${moduleIndex}.lessons`;
-      const updated = await Course.findOneAndUpdate(
-        { _id: courseId },
-        {
-          $push: { [modPath]: lesson },
-          $set: { updatedAt: new Date() },
-        },
-        { new: true }
-      );
-
-      res.json({
-        status: "ok",
-        lesson,
-        modules: updated.modules,
-      });
-    } catch (e) {
-      console.error("Error adding lesson:", e);
-      res.status(500).json({ error: "Server error", message: e.message });
-    }
-  }
-);
-
-// Update Lesson with type-specific handling
-app.put(
-  "/courses/:courseId/modules/:moduleId/lessons/:lessonId",
-  upload.single("video"),
-  async (req, res) => {
-    const { courseId, moduleId, lessonId } = req.params;
-    const { title, content, type, duration, isPreview, questions } = req.body;
-
-    if (!title) {
-      return res.status(400).json({ error: "Lesson title required" });
-    }
-
-    try {
-      // Find the course and module first
-      const course = await Course.findById(courseId);
-      if (!course) {
-        return res.status(404).json({ error: "Course not found" });
-      }
-
-      const moduleIndex = course.modules.findIndex(
-        (m) => m._id.toString() === moduleId
-      );
-      if (moduleIndex === -1) {
-        return res.status(404).json({ error: "Module not found" });
-      }
-
-      const lessonIndex = course.modules[moduleIndex].lessons.findIndex(
-        (l) => l._id.toString() === lessonId
-      );
-      if (lessonIndex === -1) {
-        return res.status(404).json({ error: "Lesson not found" });
-      }
-
-      // Create update object with common fields
-      const updateData = {
-        [`modules.${moduleIndex}.lessons.${lessonIndex}.title`]: title,
-        [`modules.${moduleIndex}.lessons.${lessonIndex}.updatedAt`]: new Date(),
-        updatedAt: new Date(),
-      };
-
-      if (type !== undefined) {
-        updateData[`modules.${moduleIndex}.lessons.${lessonIndex}.type`] = type;
-      }
-
-      if (isPreview !== undefined) {
-        updateData[`modules.${moduleIndex}.lessons.${lessonIndex}.isPreview`] =
-          isPreview === "true" || isPreview === true;
-      }
-
-      // Add type-specific fields
-      const currentType =
-        type || course.modules[moduleIndex].lessons[lessonIndex].type;
-
-      if (currentType === "video") {
-        // Parse duration to seconds if provided as MM:SS
-        if (duration) {
-          if (typeof duration === "number") {
-            updateData[
-              `modules.${moduleIndex}.lessons.${lessonIndex}.duration`
-            ] = duration;
-          } else {
-            const parts = duration.split(":");
-            if (parts.length === 2) {
-              const minutes = Number.parseInt(parts[0], 10);
-              const seconds = Number.parseInt(parts[1], 10);
-              if (!isNaN(minutes) && !isNaN(seconds)) {
-                updateData[
-                  `modules.${moduleIndex}.lessons.${lessonIndex}.duration`
-                ] = minutes * 60 + seconds;
-              }
-            } else {
-              updateData[
-                `modules.${moduleIndex}.lessons.${lessonIndex}.duration`
-              ] = Number.parseInt(duration, 10) || 0;
-            }
-          }
-        }
-
-        // Upload new video if provided
-        if (req.file) {
-          try {
-            const fileData = await uploadFileToStorage(
-              req.file.buffer,
-              req.file.originalname,
-              req.file.mimetype
-            );
-            updateData[
-              `modules.${moduleIndex}.lessons.${lessonIndex}.videoCid`
-            ] = fileData.cid;
-            updateData[
-              `modules.${moduleIndex}.lessons.${lessonIndex}.videoName`
-            ] = fileData.name;
-            updateData[
-              `modules.${moduleIndex}.lessons.${lessonIndex}.videoUrl`
-            ] = fileData.url;
-          } catch (uploadError) {
-            console.error("Error uploading video:", uploadError);
-            return res.status(500).json({
-              error: "Failed to upload video",
-              message: uploadError.message,
-            });
-          }
-        }
-
-        // Clear fields from other lesson types
-        updateData[`modules.${moduleIndex}.lessons.${lessonIndex}.content`] =
-          "";
-        updateData[`modules.${moduleIndex}.lessons.${lessonIndex}.questions`] =
-          [];
-      } else if (currentType === "text") {
-        // For text lessons, update the content
-        updateData[`modules.${moduleIndex}.lessons.${lessonIndex}.content`] =
-          content || "";
-
-        // Clear fields from other lesson types
-        updateData[`modules.${moduleIndex}.lessons.${lessonIndex}.videoCid`] =
-          "";
-        updateData[`modules.${moduleIndex}.lessons.${lessonIndex}.videoName`] =
-          "";
-        updateData[`modules.${moduleIndex}.lessons.${lessonIndex}.videoUrl`] =
-          "";
-        updateData[
-          `modules.${moduleIndex}.lessons.${lessonIndex}.duration`
-        ] = 0;
-        updateData[`modules.${moduleIndex}.lessons.${lessonIndex}.questions`] =
-          [];
-      } else if (currentType === "quiz") {
-        // For quiz lessons, parse and update questions
-        try {
-          updateData[
-            `modules.${moduleIndex}.lessons.${lessonIndex}.questions`
-          ] = questions ? JSON.parse(questions) : [];
-        } catch (e) {
-          console.error("Error parsing quiz questions:", e);
-          return res
-            .status(400)
-            .json({ error: "Invalid quiz questions format" });
-        }
-
-        // Clear fields from other lesson types
-        updateData[`modules.${moduleIndex}.lessons.${lessonIndex}.content`] =
-          "";
-        updateData[`modules.${moduleIndex}.lessons.${lessonIndex}.videoCid`] =
-          "";
-        updateData[`modules.${moduleIndex}.lessons.${lessonIndex}.videoName`] =
-          "";
-        updateData[`modules.${moduleIndex}.lessons.${lessonIndex}.videoUrl`] =
-          "";
-        updateData[
-          `modules.${moduleIndex}.lessons.${lessonIndex}.duration`
-        ] = 0;
-      }
-
-      // Update the lesson
-      const updated = await Course.findOneAndUpdate(
-        { _id: courseId },
-        { $set: updateData },
-        { new: true }
-      );
-
-      res.json({
-        status: "ok",
-        lesson: updated.modules[moduleIndex].lessons[lessonIndex],
-        modules: updated.modules,
-      });
-    } catch (e) {
-      console.error("Error updating lesson:", e);
-      res.status(500).json({ error: "Server error", message: e.message });
-    }
-  }
-);
-
->>>>>>> 27238f75
-// Delete Lesson
-app.delete(
-  "/courses/:courseId/modules/:moduleId/lessons/:lessonId",
-  async (req, res) => {
-    const { courseId, moduleId, lessonId } = req.params;
-
-    try {
-      // Find the course first
-      const course = await Course.findById(courseId);
-      if (!course) {
-        return res.status(404).json({ error: "Course not found" });
-      }
-
-      const moduleIndex = course.modules.findIndex(
-        (m) => m._id.toString() === moduleId
-      );
-      if (moduleIndex === -1) {
-        return res.status(404).json({ error: "Module not found" });
-      }
-
-      // Remove the lesson
-      const updatePath = `modules.${moduleIndex}.lessons`;
-      const updatedCourse = await Course.findByIdAndUpdate(
-        courseId,
-        {
-          $pull: { [updatePath]: { _id: lessonId } },
-          $set: { updatedAt: new Date() },
-        },
-        { new: true }
-      );
-
-<<<<<<< HEAD
-    console.log("Lesson deleted successfully:", lessonId)
-
-    res.json({ status: "ok", modules: updatedCourse.modules })
-  } catch (e) {
-    console.error("Error deleting lesson:", e)
-    res.status(500).json({ error: "Server error", message: e.message })
-=======
+    // Remove the lesson
+    const updatePath = `modules.${moduleIndex}.lessons`
+    const updatedCourse = await Course.findByIdAndUpdate(
+      courseId,
+      {
+        $pull: { [updatePath]: { _id: lessonId } },
+        $set: { updatedAt: new Date() },
+      },
+      { new: true },
+    )
+
       res.json({ status: "ok", modules: updatedCourse.modules });
     } catch (e) {
       console.error("Error deleting lesson:", e);
       res.status(500).json({ error: "Server error", message: e.message });
     }
->>>>>>> 27238f75
   }
 );
 
@@ -1582,16 +1205,10 @@
           updatedAt: new Date(),
         },
       },
-      { new: true }
-    );
-
-<<<<<<< HEAD
-    console.log("Course settings updated successfully:", courseId)
-
-    res.json({ status: "ok", settings })
-=======
+      { new: true },
+    )
+
     res.json({ status: "ok", settings });
->>>>>>> 27238f75
   } catch (e) {
     console.error("Error updating course settings:", e);
     res.status(500).json({ error: "Server error", message: e.message });
@@ -1601,9 +1218,7 @@
 // Publish Course
 app.put("/courses/:courseId/publish", async (req, res) => {
   try {
-    const { courseId } = req.params;
-
-    console.log(`Publishing course: ${courseId}`)
+    const { courseId } = req.params
 
     // Find the course
     const course = await Course.findById(courseId);
@@ -1677,10 +1292,8 @@
           updatedAt: new Date(),
         },
       },
-      { new: true }
-    );
-
-    console.log("Course published successfully:", courseId)
+      { new: true },
+    )
 
     // Create notification for the instructor
     try {
@@ -1786,15 +1399,9 @@
     }
 
     // Create the new course
-    const duplicatedCourse = await Course.create(newCourse);
-
-<<<<<<< HEAD
-    console.log("Course duplicated successfully:", duplicatedCourse._id)
-
-    res.json({ status: "ok", course: duplicatedCourse })
-=======
+    const duplicatedCourse = await Course.create(newCourse)
+
     res.json({ status: "ok", course: duplicatedCourse });
->>>>>>> 27238f75
   } catch (e) {
     console.error("Error duplicating course:", e);
     res.status(500).json({ error: "Server error", message: e.message });
@@ -1820,26 +1427,14 @@
     await Notifications.findOneAndUpdate(
       { address: userwalletaddress },
       { $push: { loginHistory: { ip, userAgent: ua, timestamp: new Date() } } },
-<<<<<<< HEAD
       { upsert: true },
     )
-
-    console.log("User profile checked:", userwalletaddress)
+    console.log("user profile checked user");
     return res.json({ status: userExists ? "registered" : "new" })
+    
   } catch (err) {
-    console.error("Error checking user profile:", err)
+    console.log("Error checking user profile:", err)
     return res.status(500).json({ error: "Internal server error", message: err.message })
-=======
-      { upsert: true }
-    );
-    console.log("user profile checked user");
-    return res.json({ status: userExists ? "registered" : "new" });
-  } catch (err) {
-    console.log("Error checking user profile:", err);
-    return res
-      .status(500)
-      .json({ error: "Internal server error", message: err.message });
->>>>>>> 27238f75
   }
 });
 
@@ -1899,10 +1494,8 @@
           },
         },
       },
-      { upsert: true }
-    );
-
-    console.log("New user created:", userwalletaddress)
+      { upsert: true },
+    )
 
     // 4) Respond once with the updated user
     return res.json({ status: "ok", user: updatedUser });
@@ -2017,38 +1610,15 @@
 
 // Health check endpoint
 app.get("/health", (req, res) => {
-<<<<<<< HEAD
-  res.status(200).json({
-    status: "ok",
-    timestamp: new Date().toISOString(),
-    storage: {
-      storacha: storacha ? "initialized" : "not available",
-      web3storage: web3storage ? "initialized" : "not available",
-    },
-  })
+  res.status(200).json({ status: "ok", timestamp: new Date().toISOString() })
 })
-=======
-  res.status(200).json({ status: "ok", timestamp: new Date().toISOString() });
-});
->>>>>>> 27238f75
 
 // ─── CONNECT & START ────────────────────────────────────────────────────────────
 mongoose
   .connect(process.env.DB_URI)
   .then(() => {
-<<<<<<< HEAD
     console.log("Connected to database")
-    app.listen(PORT, () => {
-      console.log(`Server running on port ${PORT}`)
-      console.log("Storage providers:", {
-        storacha: storacha ? "✓ Ready" : "✗ Not available",
-        web3storage: web3storage ? "✓ Ready" : "✗ Not available",
-      })
-    })
-=======
-    console.log("Connected to database");
-    app.listen(PORT, () => console.log(`Server running on port ${PORT}`));
->>>>>>> 27238f75
+    app.listen(PORT, () => console.log(`Server running on port ${PORT}`))
   })
   .catch((err) => console.error("Error connecting to DB:", err));
 
@@ -2056,14 +1626,8 @@
 process.on("SIGTERM", () => {
   console.log("SIGTERM received, shutting down gracefully");
   mongoose.connection.close(false, () => {
-<<<<<<< HEAD
     console.log("MongoDB connection closed")
     process.exit(0)
   })
 })
-=======
-    console.log("MongoDB connection closed");
-    process.exit(0);
-  });
-});
->>>>>>> 27238f75
+
